--- conflicted
+++ resolved
@@ -258,11 +258,7 @@
             (name, false, i) => {
                 result.push(
                     format!(
-<<<<<<< HEAD
-                        r#"{}(ref val) => {{let mut written = 0; written += out.write("{{\"enum\":".as_bytes()).unwrap() as u64;  written += ({} as i32).write_json(out)?; written += out.write(",\"value\":".as_bytes()).unwrap() as u64; written +=  val.write_json(out)?; written += out.write("}}".as_bytes()).unwrap() as u64; Ok(written)}},"#,
-=======
                         r#"{}(ref val) => {{let mut written = 0; written += out.write("{{\"type\":".as_bytes()).unwrap() as u64;  written += ({} as i32).write_json(out)?; written += out.write(",\"data\":".as_bytes()).unwrap() as u64; written +=  val.write_json(out)?; written += out.write("}}".as_bytes()).unwrap() as u64; Ok(written)}},"#,
->>>>>>> 01407ca1
                         name, i
                     )
                     .parse()
@@ -682,13 +678,8 @@
                     fn read_json(jval: json::JsonValue) -> Result<Self, Error> {
                         match jval {
                             json::JsonValue::Object(obj) =>  {
-<<<<<<< HEAD
-                                let enum_index = i32::read_json(obj.get("enum").ok_or_else(|| Error::InvalidJson)?.clone())?;
-                                let enum_val = obj.get("value").ok_or_else(|| Error::InvalidJson)?;
-=======
                                 let enum_index = i32::read_json(obj.get("type").ok_or_else(|| Error::InvalidJson)?.clone())?;
                                 let enum_val = obj.get("data").ok_or_else(|| Error::InvalidJson)?;
->>>>>>> 01407ca1
                                 match enum_index {
                                     #(#matches_json1)*
                                     _ => Err(Error::InvalidEnumValue)
